--- conflicted
+++ resolved
@@ -28,10 +28,7 @@
 
 ![Stock Tracker Dashboard](https://i.imgur.com/JQZPrWu.png)
 
-<<<<<<< HEAD
 *Note: This is a preview of the dashboard. You'll need your own Finnhub API key to collect near real-time data.*
-=======
->>>>>>> e05272cc
 
 ## Features
 
